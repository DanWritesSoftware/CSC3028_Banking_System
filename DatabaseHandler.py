import sqlite3
from Account import Account

from User import User

class Database:
    def __init__(self, name):
        self.name = name
        # connection and cursor are now locally opened and closed with each class function
        #self.connection = sqlite3.connect(name, check_same_thread=False)
        #self.cursor = self.connection.cursor()

    def createAccount(self, accID: str, usrID: str, accName: str, accBalance: float):
        # Open a new connection and cursor
        connection = sqlite3.connect(self.name, check_same_thread=False)
        cursor = connection.cursor()

        cursor.execute(
            "INSERT INTO Account (accID, accType, accUserID, accValue) VALUES (?, ?, ?, ?)",
            (accID, accName, usrID, accBalance)
        )
        connection.commit()

        # close connection
        connection.close()
        return True
    
    def createUser(self, usrID: int, usrName: str, email: str, password: str):
        #open a new connection and cursor
        connection = sqlite3.connect(self.name, check_same_thread=False)
        cursor = connection.cursor()

        cursor.execute(
            "INSERT INTO User (usrID, usrName, email, password) VALUES (?, ?, ?, ?)",
            (usrID, usrName, email, password)
        )
        connection.commit()

        # close connection
        connection.close()
        return True

    def getUserAccounts(self, usrID: str):
        # Open a new connection and cursor
        connection = sqlite3.connect(self.name, check_same_thread=False)
        cursor = connection.cursor()

        # get all accounts matching with id
        cursor.execute("SELECT * FROM Account WHERE accUserID='"+str(usrID)+"'")
        rows = cursor.fetchall()

        # Create a list to store Account objects
        accounts = []

        # Iterate through each row and create an Account object
        for row in rows:
            accID = row[0]
            accValue = row[1]
            accType = row[2]
            account = Account(accID,accType,accValue)
            accounts.append(account)

        # close connection
        connection.close()

        return accounts
    
    def getUsers(self, usrID: str):
        # Open a new connection and cursor
        connection = sqlite3.connect(self.name, check_same_thread=False)
        cursor = connection.cursor()

        # get all accounts matching with id
        cursor.execute("SELECT * FROM User WHERE usrID='"+str(usrID)+"'")
        rows = cursor.fetchall()

        users = []

        for row in rows:
            usrID = row[0]
            userName = row[1]
            email = row[2]
            password = row[3]
            user = User(usrID,userName,email,password)
            users.append(user)

        connection.close()

        return users
    
    def userLogin(self, userName: str, password: str):
        #opens a new connetion and cursor
        connection = sqlite3.connect(self.name, check_same_thread=False)
        cursor = connection.cursor()

        cursor.execute("Select usrName, password FROM user WHERE usrName='"+str(userName)+"' AND password='"+str(password)+"'")
        if cursor.fetchone() != None:
            print ("Log in Succesful.")
            output = True
        else:
            print("Log In Failed.")
            output = False

        connection.close()

        return output

    def accountIdInUse(self: str, randomID: str): # returns T if ID is in use

        # Open a new connection and cursor
        connection = sqlite3.connect(self.name, check_same_thread=False)
        cursor = connection.cursor()

        # Check for existing accounts with matching ID
        cursor.execute("SELECT * FROM Account WHERE accID='"+str(randomID)+"'")
        if cursor.fetchall() != None:
            output = True
        output = False

        connection.close()

        return output

    def userIdInUse(self: str, randomID: str):  # returns T if ID is in use

        # Open a new connection and cursor
        connection = sqlite3.connect(self.name, check_same_thread=False)
        cursor = connection.cursor()

        # Check for existing accounts with matching ID
        cursor.execute("SELECT * FROM User WHERE usrID='" + str(randomID) + "'")
        if cursor.fetchall() != None:
            output = True
        output = False

        connection.close()

        return output
<<<<<<< HEAD
    
    def passwordReset(self, userName: str , email: str ,password: str): # lets a user reset their password in the database

        # Open a new connection and cursor
        connection = sqlite3.connect(self, check_same_thread=False)
        cursor = connection.cursor()

        # Find User's account from username and email
        cursor.execute(
            "UPDATE user set password ='" + str(password) + "' WHERE usrName='" + str(userName) + "' AND email ='" + str(email) + "'"
            )
        
        cursor.close()
        
        connection.commit()

        connection.close()

        return True
=======

    def withdrawFromAccount(self, accountID: str, amount: float):
        # Open a new connection and cursor
        connection = sqlite3.connect(self.name, check_same_thread=False)
        cursor = connection.cursor()

        output = []

        # Get current value of account
        cursor.execute("SELECT accValue FROM Account WHERE accID='" + str(accountID) + "'")
        result = cursor.fetchall()

        # Ensure there is a result
        if result:
            value = result[0][0] # Extract the value from the first row and first column
        else:
            output.append("Error: Withdrawal Account not found")
            return output

        # Check for errors, and return any as a list of strings to display as errors
        if float(value) < amount:
            output.append("Error Insufficient Funds")
            return output

        #if not self.accountIdInUse(str(accountID)):
        #    output.append("Error Account ID Does Not Exist")


        if not output: # (if no errors)
            # Subtract from account
            newValue = value - amount
            cursor.execute(
                "UPDATE Account SET accValue = ? WHERE accID = ?",
                (newValue, accountID)
            )
            connection.commit()

        # close connection
        connection.close()

        return output

    def depositToAccount(self, accountID: str, amount: float):
        # Open a new connection and cursor
        connection = sqlite3.connect(self.name, check_same_thread=False)
        cursor = connection.cursor()

        output = []

        # Get current value of account
        cursor.execute("SELECT accValue FROM Account WHERE accID='" + str(accountID) + "'")
        result = cursor.fetchall()

        # Ensure there is a result
        if result:
            value = result[0][0]  # Extract the value from the first row and first column
        else:
            output.append("Error: Depositing Account not found")
            return output

        # Check for errors, and return any as a list of strings to display as errors
        if float(value) < 0:
            output.append("Error Cannot Deposit Less Than Zero")
            return output

       # if not self.accountIdInUse(str(accountID)):
       #     output.append("Error Account ID Does Not Exist")


        if not output: # (if no errors)
            # Deposit to account
            newValue = value + amount
            cursor.execute(
                "UPDATE Account SET accValue = ? WHERE accID = ?",
                (newValue, accountID)
            )
            connection.commit()

        # close connection
        connection.close()

        return output
>>>>>>> 5c1f7598
<|MERGE_RESOLUTION|>--- conflicted
+++ resolved
@@ -136,7 +136,88 @@
         connection.close()
 
         return output
-<<<<<<< HEAD
+
+    def withdrawFromAccount(self, accountID: str, amount: float):
+        # Open a new connection and cursor
+        connection = sqlite3.connect(self.name, check_same_thread=False)
+        cursor = connection.cursor()
+
+        output = []
+
+        # Get current value of account
+        cursor.execute("SELECT accValue FROM Account WHERE accID='" + str(accountID) + "'")
+        result = cursor.fetchall()
+
+        # Ensure there is a result
+        if result:
+            value = result[0][0] # Extract the value from the first row and first column
+        else:
+            output.append("Error: Withdrawal Account not found")
+            return output
+
+        # Check for errors, and return any as a list of strings to display as errors
+        if float(value) < amount:
+            output.append("Error Insufficient Funds")
+            return output
+
+        #if not self.accountIdInUse(str(accountID)):
+        #    output.append("Error Account ID Does Not Exist")
+
+
+        if not output: # (if no errors)
+            # Subtract from account
+            newValue = value - amount
+            cursor.execute(
+                "UPDATE Account SET accValue = ? WHERE accID = ?",
+                (newValue, accountID)
+            )
+            connection.commit()
+
+        # close connection
+        connection.close()
+
+        return output
+
+    def depositToAccount(self, accountID: str, amount: float):
+        # Open a new connection and cursor
+        connection = sqlite3.connect(self.name, check_same_thread=False)
+        cursor = connection.cursor()
+
+        output = []
+
+        # Get current value of account
+        cursor.execute("SELECT accValue FROM Account WHERE accID='" + str(accountID) + "'")
+        result = cursor.fetchall()
+
+        # Ensure there is a result
+        if result:
+            value = result[0][0]  # Extract the value from the first row and first column
+        else:
+            output.append("Error: Depositing Account not found")
+            return output
+
+        # Check for errors, and return any as a list of strings to display as errors
+        if float(value) < 0:
+            output.append("Error Cannot Deposit Less Than Zero")
+            return output
+
+       # if not self.accountIdInUse(str(accountID)):
+       #     output.append("Error Account ID Does Not Exist")
+
+
+        if not output: # (if no errors)
+            # Deposit to account
+            newValue = value + amount
+            cursor.execute(
+                "UPDATE Account SET accValue = ? WHERE accID = ?",
+                (newValue, accountID)
+            )
+            connection.commit()
+
+        # close connection
+        connection.close()
+
+        return output
     
     def passwordReset(self, userName: str , email: str ,password: str): # lets a user reset their password in the database
 
@@ -155,88 +236,4 @@
 
         connection.close()
 
-        return True
-=======
-
-    def withdrawFromAccount(self, accountID: str, amount: float):
-        # Open a new connection and cursor
-        connection = sqlite3.connect(self.name, check_same_thread=False)
-        cursor = connection.cursor()
-
-        output = []
-
-        # Get current value of account
-        cursor.execute("SELECT accValue FROM Account WHERE accID='" + str(accountID) + "'")
-        result = cursor.fetchall()
-
-        # Ensure there is a result
-        if result:
-            value = result[0][0] # Extract the value from the first row and first column
-        else:
-            output.append("Error: Withdrawal Account not found")
-            return output
-
-        # Check for errors, and return any as a list of strings to display as errors
-        if float(value) < amount:
-            output.append("Error Insufficient Funds")
-            return output
-
-        #if not self.accountIdInUse(str(accountID)):
-        #    output.append("Error Account ID Does Not Exist")
-
-
-        if not output: # (if no errors)
-            # Subtract from account
-            newValue = value - amount
-            cursor.execute(
-                "UPDATE Account SET accValue = ? WHERE accID = ?",
-                (newValue, accountID)
-            )
-            connection.commit()
-
-        # close connection
-        connection.close()
-
-        return output
-
-    def depositToAccount(self, accountID: str, amount: float):
-        # Open a new connection and cursor
-        connection = sqlite3.connect(self.name, check_same_thread=False)
-        cursor = connection.cursor()
-
-        output = []
-
-        # Get current value of account
-        cursor.execute("SELECT accValue FROM Account WHERE accID='" + str(accountID) + "'")
-        result = cursor.fetchall()
-
-        # Ensure there is a result
-        if result:
-            value = result[0][0]  # Extract the value from the first row and first column
-        else:
-            output.append("Error: Depositing Account not found")
-            return output
-
-        # Check for errors, and return any as a list of strings to display as errors
-        if float(value) < 0:
-            output.append("Error Cannot Deposit Less Than Zero")
-            return output
-
-       # if not self.accountIdInUse(str(accountID)):
-       #     output.append("Error Account ID Does Not Exist")
-
-
-        if not output: # (if no errors)
-            # Deposit to account
-            newValue = value + amount
-            cursor.execute(
-                "UPDATE Account SET accValue = ? WHERE accID = ?",
-                (newValue, accountID)
-            )
-            connection.commit()
-
-        # close connection
-        connection.close()
-
-        return output
->>>>>>> 5c1f7598
+        return True